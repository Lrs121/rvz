module github.com/bodgit/rvz

go 1.17

require (
<<<<<<< HEAD
	github.com/klauspost/compress v1.15.3
	github.com/stretchr/testify v1.7.1
=======
	github.com/klauspost/compress v1.15.4
>>>>>>> 35bea076
	github.com/ulikunitz/xz v0.5.10
)

require (
	github.com/davecgh/go-spew v1.1.0 // indirect
	github.com/pmezard/go-difflib v1.0.0 // indirect
	gopkg.in/yaml.v3 v3.0.0-20200313102051-9f266ea9e77c // indirect
)<|MERGE_RESOLUTION|>--- conflicted
+++ resolved
@@ -3,12 +3,8 @@
 go 1.17
 
 require (
-<<<<<<< HEAD
-	github.com/klauspost/compress v1.15.3
+	github.com/klauspost/compress v1.15.4
 	github.com/stretchr/testify v1.7.1
-=======
-	github.com/klauspost/compress v1.15.4
->>>>>>> 35bea076
 	github.com/ulikunitz/xz v0.5.10
 )
 
